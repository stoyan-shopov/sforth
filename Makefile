<<<<<<< HEAD
HOST_MACHINE_FLAGS ?=
COMPILER_DEFINES ?= -DENABLE_HDUMP=1
=======
HOST_MACHINE_FLAGS ?= -m32
COMPILER_DEFINES ?= -DENGINE_32BIT -DENABLE_HDUMP=1
COMPILER_DEFINES += -DEXCEPTIONS_ENABLED=1
>>>>>>> e70fcbde

# sforth engine stack depth, in words
STACK_DEPTH ?= 32
# sforth engine core size, in words
CORE_CELLS_COUNT ?= 128 * 1024

CC = gcc
CFLAGS += -Wall -Os -g -fomit-frame-pointer -fdata-sections -ffunction-sections \
	$(HOST_MACHINE_FLAGS) $(COMPILER_DEFINES) \
	 -DSTACK_DEPTH="$(STACK_DEPTH)" \
	 -DCORE_CELLS_COUNT="$(CORE_CELLS_COUNT)"
SFCORE_LIBRARY_OBJECTS = engine.o sf-arch-default.o sf-opt-file.o sf-opt-prog-tools.o sf-opt-string.o

samples: sf sf-string sf-dict

sf-dict: sample-dictionary.o sf-arch.o $(SFCORE_LIBRARY_OBJECTS)
	$(CC) $(CFLAGS) -o $@ $^ -Wl,--gc-sections

sf-string: sample-string.o sf-arch.o $(SFCORE_LIBRARY_OBJECTS)
	$(CC) $(CFLAGS) -o $@ $^ -Wl,--gc-sections

sf: sample-console.o sf-arch.o $(SFCORE_LIBRARY_OBJECTS)
	$(CC) $(CFLAGS) -o $@ $^ -Wl,--gc-sections

clean:
	-rm $(SFCORE_LIBRARY_OBJECTS) sf sf-string sf-dict sf-arch.o sample-dictionary.o sample-string.o sample-console.o
<|MERGE_RESOLUTION|>--- conflicted
+++ resolved
@@ -1,11 +1,6 @@
-<<<<<<< HEAD
 HOST_MACHINE_FLAGS ?=
 COMPILER_DEFINES ?= -DENABLE_HDUMP=1
-=======
-HOST_MACHINE_FLAGS ?= -m32
-COMPILER_DEFINES ?= -DENGINE_32BIT -DENABLE_HDUMP=1
 COMPILER_DEFINES += -DEXCEPTIONS_ENABLED=1
->>>>>>> e70fcbde
 
 # sforth engine stack depth, in words
 STACK_DEPTH ?= 32
